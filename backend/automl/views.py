import json
from django.http import JsonResponse
import os
import sys
import logging
import copy
import traceback

import re

import tensorflow as tf
from tensorflow import keras

from django.http import HttpResponse
from django.views import View
from django.core.files.storage import FileSystemStorage
from django.conf import settings

from rest_framework import status
from rest_framework import generics

from kubernetes import client, config

from automl.serializers import MLModelSerializer, ConfigurationSerializer, DeploymentSerializer, DatasourceSerializer
from automl.serializers import TrainingResultSerializer, SimpleResultSerializer, DeployDeploymentSerializer, DeployInferenceSerializer
from automl.serializers import InferenceSerializer

from automl.models import MLModel, Deployment, Configuration, TrainingResult, Datasource, Inference

from kafka import KafkaProducer

def format_ml_code(code):
    """Checks if the ML code ends with the string 'model = ' in its last line. Otherwise, it adds the string.
        Args:
            code (str): ML code to check
        Returns:
            str: code formatted
    """

<<<<<<< HEAD
def kubernetes_config( token=None, external_host=None ):
    """ Get Kubernetes configuration.
        You can provide a token and the external host IP 
        to access a external Kubernetes cluster. If one
        of them is not provided the configuration returned
        will be for your local machine.
        Parameters:
            str: token 
            str: external_host (e.g. "https://192.168.65.3:6443")
        Return:
            Kubernetes API instance
    """
    aConfiguration = client.Configuration()
    if token is not None and \
        external_host is not None:

        aConfiguration.host = external_host 
        aConfiguration.verify_ssl = False
        aConfiguration.api_key = { "authorization": "Bearer " + token }
    api_client = client.ApiClient( aConfiguration) 
    return api_client

def exec_model(imports_code, model_code):
=======
    return code[:code.rfind('\n')+1] + 'model = ' + code[code.rfind('\n')+1:]

def exec_model(imports_code, model_code, distributed):
>>>>>>> 57e2f23b
    """Runs the ML code and returns the generated model
        Args:
            imports_code (str): Imports before the code 
            model_code (str): ML code to run
        Returns:
            model: generated model from the code
    """

    if imports_code is not None and imports_code!='':
        """Checks if there is any import to be executed before the code"""
        exec (imports_code, None, globals())
   
    if distributed:
        ml_code = format_ml_code(model_code)
        exec (ml_code, None, globals())
        """Runs the ML code"""
    else:
        exec (model_code, None, globals())

    return model

def parse_kwargs_fit(kwargs_fit):
    """Converts kwargs_fit to a dictionary string
            kwargs_fit (str): Arguments for training.
            Example:
                epochs=5, steps_per_epoch=1000
        Returns:
            str: kwargs_fit formatted as string JSON
    """
    dic = {}
    if kwargs_fit is not None and kwargs_fit is not '':
        kwargs_fit=kwargs_fit.replace(" ", "")
        for l in kwargs_fit.split(","):
            pair=l.split('=')
            dic[pair[0]]=eval(pair[1])
    
    return json.dumps(dic)

def kubernetes_config( token=None, external_host=None ):
    """ Get Kubernetes configuration.
        You can provide a token and the external host IP 
        to access a external Kubernetes cluster. If one
        of them is not provided the configuration returned
        will be for your local machine.

        Parameters:
            str: token 
            str: external_host (e.g. "https://192.168.65.3:6443")

        Return:
            Kubernetes API instance
    """
    aConfiguration = client.Configuration()
    if token is not None and \
        external_host is not None:

        aConfiguration.host = external_host 
        aConfiguration.verify_ssl = False
        aConfiguration.api_key = { "authorization": "Bearer " + token }
    aApiClient = client.ApiClient( aConfiguration )
    api_instance = client.CoreV1Api( aApiClient )
    return api_instance

def deploy( manifest, token=None, external_host=None ):
    """ Make a deployment according to the manifest.
        You can also provide an external host and its token
        to deploy it there. If one of them is not provided,
        this function will make the deployment locally.
        
        Parameters:
            dict: manifest
            str: token
            str: external_host (e.g. "https://192.168.65.3:6443")

        Return:
            Response of Kubernetes Cluster
    """
    api_instance = kubernetes_config( token=token, external_host=external_host )
    # create_namespaced_deployment
    resp = api_instance.create_namespaced_replication_controller( body=manifest, namespace='default' ) 
    return resp

def delete_deploy( inference_id, token=None, external_host=None ):
    """ Delete a previous deployment.
        You can also provide an external host and its token
        to delete a deployment there. If one of them is not provided,
        this function will try to delete the deployment locally.
        
        Parameters:
            dict: inference_id ; Deployment ID
            str: token
            str: external_host (e.g. "https://192.168.65.3:6443")

        Return:
            Response of Kubernetes Cluster
    """
    api_instance = kubernetes_config( token=token, external_host=external_host )
    api_response = api_instance.delete_namespaced_replication_controller(
        name='model-inference-'+str( inference_id ),
        namespace="default",
        body=client.V1DeleteOptions(
            propagation_policy='Foreground',
            grace_period_seconds=5))
    return api_response

class ModelList(generics.ListCreateAPIView):
    """View to get the list of models and create a new model
        
        URL: /models
    """

    queryset = MLModel.objects.all()
    serializer_class = MLModelSerializer

    def post(self, request, format=None):
        """ Expects a JSON in the request body with the information to create a new model.

            Args JSON:
                name (str): Name of the model
                imports (str): Imports required to compile the model
                code (str): Code (formatted) of the model to be compiled

                Example:
                {   
                    "name":"ML model",
                    "imports":"import tensorflow as ta",
                    "code":"model = ta.keras.Sequential([\n      
                        ta.keras.layers.Flatten(input_shape=(28, 28)),\n      
                        ta.keras.layers.Dense(128, activation=tf.nn.relu),\n      
                        ta.keras.layers.Dense(10, activation=tf.nn.softmax)\n])
                        \nmodel.compile(optimizer='adam',\n    
                        loss='sparse_categorical_crossentropy',\n    
                        metrics=['accuracy'])"
                }
            Returns:
                HTTP_201_CREATED: if the model has been created correctly
                HTTP_400_BAD_REQUEST: if there has been any error: code not valid, saving the model, etc.
        """
        try:
            data = json.loads(request.body)
            logging.info("Data code received %s", data['code'])
            
            imports_code = '' if 'imports' not in data else data['imports']
            if 'distributed' in data:
                exec_model(imports_code, data['code'], data['distributed'])
            else:
                exec_model(imports_code, data['code'], False)
            model.summary()
            """Prints the information of the model"""

            serializer = MLModelSerializer(data=data)
            if serializer.is_valid():
                obj=serializer.save()
                return HttpResponse(status=status.HTTP_201_CREATED)
            return HttpResponse("Information not valid", status=status.HTTP_400_BAD_REQUEST)
        except Exception as e:
            return HttpResponse(str(e), status=status.HTTP_400_BAD_REQUEST)

class DistributedModelList(generics.ListAPIView):
    """View to get the list of distributed models
        
        URL: /models/distributed
    """

    queryset = MLModel.objects.filter(distributed = True)
    serializer_class = MLModelSerializer

class FatherModelList(generics.ListAPIView):
    """View to get the list of models which have no father
        
        URL: /models/fathers
    """

    queryset = MLModel.objects.filter(father = None)
    serializer_class = MLModelSerializer

class ModelID(generics.RetrieveUpdateDestroyAPIView):
    """View to get the information, update and delete a unique model. The model PK has be passed in the URL.
        
        URL: /models/{:model_pk}
    """

    queryset = MLModel.objects.all()
    serializer_class = MLModelSerializer

    def put(self, request, pk, format=None):
        """Updates the model corresponding with PK received
            Args:
                pk (int): Primary key of the model (in the URL)
                
            Returns:
                HTTP_200_OK: if the model has been removed
                HTTP_400_BAD_REQUEST: if there has been any error deleting the model.
        """
        try:
            if MLModel.objects.filter(pk=pk).exists():
                data = json.loads(request.body)
                model_obj = MLModel.objects.get(pk=pk)
                serializer = MLModelSerializer(model_obj, data=data)
                if serializer.is_valid():
                    if data['code']!= model_obj.code:
                        try:
                            imports_code = '' if 'imports' not in data else data['imports']
                            if 'distributed' in data:
                                exec_model(imports_code, data['code'], data['distributed'])
                            else:
                                exec_model(imports_code, data['code'], False)
                            """Execution of ML Mode"""
                        except Exception as e:
                            return HttpResponse('Model not valid: '+str(e), status=status.HTTP_400_BAD_REQUEST)
                    serializer.save()
                    return HttpResponse(status=status.HTTP_200_OK)
                else:
                    return HttpResponse("Information not valid", status=status.HTTP_400_BAD_REQUEST)
            return HttpResponse(status=status.HTTP_400_BAD_REQUEST)
        except Exception as e:
            logging.error(str(e))
            return HttpResponse('Information not valid', status=status.HTTP_400_BAD_REQUEST)
    
    def delete(self, request, pk, format=None):
        """Deletes a model"""
        try:
            if MLModel.objects.filter(pk=pk).exists():
                model_obj = MLModel.objects.get(pk=pk)
                if Configuration.objects.filter(ml_models=model_obj).exists():
                    return HttpResponse('Model cannot be deleted since it is used in a configuration. Consider to delete the configuration.', 
                    status=status.HTTP_400_BAD_REQUEST)     
                model_obj.delete()
                return HttpResponse(status=status.HTTP_200_OK)
            return HttpResponse("Model does not exist", status=status.HTTP_400_BAD_REQUEST)
        except Exception as e:
            traceback.print_exc()
            return HttpResponse(str(e), status=status.HTTP_400_BAD_REQUEST)
        
class ModelResultID(generics.RetrieveAPIView):
    """View to get a model from its result ID
        
        URL: /models/result/{:id_result}
    """

    def get(self, request, pk, format=None):
        if TrainingResult.objects.filter(pk=pk).exists():
            result = TrainingResult.objects.get(pk=pk)
            model = result.model
            serializer = MLModelSerializer(model, many=False)
            return HttpResponse(json.dumps(serializer.data), status=status.HTTP_200_OK)
        else:
            return HttpResponse('TrainingResult not found', status=status.HTTP_400_BAD_REQUEST)
        return HttpResponse(status=status.HTTP_400_BAD_REQUEST)

class ConfigurationList(generics.ListCreateAPIView):
    """View to get the list of configurations and create a new configuration
        
        URL: /configurations
    """
    queryset = Configuration.objects.all()
    serializer_class = ConfigurationSerializer

    def post(self, request, format=None):
        """Obteins all the models from a configuration"""
        try:
            data = json.loads(request.body)
            models = data['ml_models']
            all_models = []
            for m in models:
                all_models.append(m)
                obj = MLModel.objects.get(pk=m)
                if hasattr(obj, 'child'):
                    son = obj.child
                    while son:
                        all_models.append(son.id)
                        if hasattr(son, 'child'):
                            son = son.child
                        else:
                            son = None
            data['ml_models'] = all_models
            serializer = ConfigurationSerializer(data=data)
            if serializer.is_valid():
                obj = serializer.save()
                return HttpResponse(status=status.HTTP_201_CREATED)
            else:
                return HttpResponse("Information not valid", status=status.HTTP_400_BAD_REQUEST)
        except Exception as e:
            logging.error(str(e))
            return HttpResponse('Configuration not valid', status=status.HTTP_400_BAD_REQUEST)

class ConfigurationID(generics.RetrieveUpdateDestroyAPIView):
    """View to get the information, update and delete a unique configuration. The configuration PK has be passed in the URL.
        
        URL: /configurations/{:configuration_pk}
    """
    queryset = Configuration.objects.all()
    serializer_class = ConfigurationSerializer

    def put(self, request, pk, format=None):
        """Obteins all the models from a configuration"""
        try:
            if Configuration.objects.filter(pk=pk).exists():
                data = json.loads(request.body)
                models = data['ml_models']
                all_models = []
                for m in models:
                    all_models.append(m)
                    obj = MLModel.objects.get(pk=m)
                    if hasattr(obj, 'child'):
                        son = obj.child
                        while son:
                            all_models.append(son.id)
                            if hasattr(son, 'child'):
                                son = son.child
                            else:
                                son = None
                data['ml_models'] = all_models
                configuration_obj = Configuration.objects.get(pk=pk)
                serializer = ConfigurationSerializer(configuration_obj, data=data)
                if serializer.is_valid():
                    serializer.save()
                    return HttpResponse(status=status.HTTP_200_OK)
                else:
                    return HttpResponse("Information not valid", status=status.HTTP_400_BAD_REQUEST)
            else:
                return HttpResponse(status=status.HTTP_400_BAD_REQUEST)
        except Exception as e:
            logging.error(str(e))
            return HttpResponse('Information not valid', status=status.HTTP_400_BAD_REQUEST)

    def delete(self, request, pk, format=None):
        """Deletes a configuration"""
        try:
            if Configuration.objects.filter(pk=pk).exists():
                obj = Configuration.objects.get(pk=pk)
                if Deployment.objects.filter(configuration=obj).exists():
                    return HttpResponse('Configuration cannot be deleted since it is used by a deployment. Consider to delete the deployment.',
                            status=status.HTTP_400_BAD_REQUEST)
                obj.delete()
                return HttpResponse(status=status.HTTP_200_OK)
            return HttpResponse("Model does not exist", status=status.HTTP_400_BAD_REQUEST)
        except Exception as e:
            traceback.print_exc()
            return HttpResponse(str(e), status=status.HTTP_400_BAD_REQUEST)

class DeploymentList(generics.ListCreateAPIView):
    """View to get the list of deployments and create a new deployment in Kubernetes
        
        URL: /deployments
    """
    queryset = Deployment.objects.all()
    serializer_class = DeploymentSerializer

    def post(self, request, format=None):
        """ Expects a JSON in the request body with the information to create a new deployment

            Args JSON:
                batch (int): Name of the model
                kwargs_fit (str): Arguments required for training the models
                configuration (int): PK of the Configuration associated with the deployment

                Example:
                {   
                    "batch":"10,
                    "kwargs_fit":"epochs=5, steps_per_epoch=1000",
                    "configuration": 1
                }
            Returns:
                HTTP_201_CREATED: if the deployment has been created correctly and deployed in Kubernetes
                HTTP_400_BAD_REQUEST: if there has been any error.
        """
        try:
            data = json.loads(request.body)
            serializer = DeployDeploymentSerializer(data=data)
            if serializer.is_valid():
                deployment = serializer.save()
                try:
                    """ KUBERNETES code goes here"""
                    #config.load_incluster_config() # To run inside the container
                    #config.load_kube_config() # To run externally
<<<<<<< HEAD
                    logging.info("Connection to Kubernetes %s %s", os.environ.get('KUBE_TOKEN'), os.environ.get('KUBE_HOST'))
                    api_client = kubernetes_config(token=os.environ.get('KUBE_TOKEN'), external_host=os.environ.get('KUBE_HOST'))
                    api_instance = client.BatchV1Api( api_client)
                    #api_instance = client.BatchV1Api()
        
=======
                    api_instance = client.BatchV1Api()
                    
>>>>>>> 57e2f23b
                    for result in TrainingResult.objects.filter(deployment=deployment):
                        if not result.model.distributed:
                            job_manifest = {
                                'apiVersion': 'batch/v1',
                                'kind': 'Job',
                                'metadata': {
                                    'name': 'model-training-'+str(result.id)
                                },
                                'spec': {
                                    'ttlSecondsAfterFinished' : 10,
                                    'template' : {
                                        'spec': {
                                            'containers': [{
                                                'image': settings.TRAINING_MODEL_IMAGE, 
                                                'name': 'training',
                                                'env': [{'name': 'BOOTSTRAP_SERVERS', 'value': settings.BOOTSTRAP_SERVERS},
                                                        {'name': 'RESULT_URL', 'value': 'http://backend:8000/results/'+str(result.id)},
                                                        {'name': 'RESULT_ID', 'value': str(result.id)},
                                                        {'name': 'CONTROL_TOPIC', 'value': settings.CONTROL_TOPIC},
                                                        {'name': 'DEPLOYMENT_ID', 'value': str(deployment.id)},
                                                        {'name': 'BATCH', 'value': str(deployment.batch)},
                                                        {'name': 'KWARGS_FIT', 'value': parse_kwargs_fit(deployment.kwargs_fit)},
                                                        {'name': 'KWARGS_VAL', 'value': parse_kwargs_fit(deployment.kwargs_val)}
                                                        ],
                                            }],
                                            'imagePullPolicy': 'Never', # TODO: Remove this when the image is in DockerHub
                                            'restartPolicy': 'OnFailure'
                                        }
                                    }
                                }
                            }
                            resp = api_instance.create_namespaced_job(body=job_manifest, namespace='default')
                        
                        elif result.model.distributed and result.model.father is None:
                            """Obteins all the distributed models from a deployment and creates a job for each group of them"""
                            result_urls = []
                            result_ids = []
                            s = 'http://backend:8000/results/'
                            n = ''

                            result_urls.append(s+str(result.id))
                            result_ids.append(str(result.id))
                            n += '-'+str(result.id)
                            current = result
                            while hasattr(current.model, 'child'):
                                current = TrainingResult.objects.get(model=current.model.child, deployment=deployment)
                                result_urls.append(s+str(current.id))
                                result_ids.append(str(current.id))
                                n += '-'+str(current.id)

                            result_urls.reverse()
                            result_ids.reverse()

                            job_manifest = {
                                'apiVersion': 'batch/v1',
                                'kind': 'Job',
                                'metadata': {
                                    'name': 'model-distributed-training'+n
                                },
                                'spec': {
                                    'ttlSecondsAfterFinished' : 10,
                                    'template' : {
                                        'spec': {
                                            'containers': [{
                                                'image': settings.DISTRIBUTED_TRAINING_MODEL_IMAGE, 
                                                'name': 'training',
                                                'env': [{'name': 'BOOTSTRAP_SERVERS', 'value': settings.BOOTSTRAP_SERVERS},
                                                        {'name': 'RESULT_URL', 'value': str(result_urls)},
                                                        {'name': 'RESULT_ID', 'value': str(result_ids)},
                                                        {'name': 'CONTROL_TOPIC', 'value': settings.CONTROL_TOPIC},
                                                        {'name': 'DEPLOYMENT_ID', 'value': str(deployment.id)},
                                                        {'name': 'BATCH', 'value': str(deployment.batch)},
                                                        {'name': 'KWARGS_FIT', 'value': parse_kwargs_fit(deployment.kwargs_fit)},
                                                        {'name': 'KWARGS_VAL', 'value': parse_kwargs_fit(deployment.kwargs_val)}
                                                        ],
                                            }],
                                            'imagePullPolicy': 'Never', # TODO: Remove this when the image is in DockerHub
                                            'restartPolicy': 'OnFailure'
                                        }
                                    }
                                }
                            }
                            resp = api_instance.create_namespaced_job(body=job_manifest, namespace='default')
                    return HttpResponse(status=status.HTTP_201_CREATED)
                except Exception as e:
                    traceback.print_exc()
                    Deployment.objects.filter(pk=deployment.pk).delete()
                    logging.error(str(e))
                    return HttpResponse(str(e), status=status.HTTP_400_BAD_REQUEST)     
            return HttpResponse(status=status.HTTP_400_BAD_REQUEST)
        except Exception as e:
            logging.error(str(e))
            traceback.print_exc()
            return HttpResponse(str(e), status=status.HTTP_400_BAD_REQUEST)

class DeploymentsConfigurationID(generics.RetrieveDestroyAPIView):
    """View to get the list of deployments of a configuration and delete an deployment. The configuration PK has be passed in the URL.

        
        URL: GET /deployments/{:configuration_pk}
        URL: DELETE /deployments/{:configuration_pk}
    """
    def get(self, request, pk, format=None):
        """Gets the list of deployments of a configuration"""

        if Configuration.objects.filter(pk=pk).exists():
            configuration= Configuration.objects.get(pk=pk)
            deployments = Deployment.objects.filter(configuration=configuration)
            serializer = DeploymentSerializer(deployments, many=True)
            return HttpResponse(json.dumps(serializer.data), status=status.HTTP_200_OK)
        else:
            return HttpResponse(status=status.HTTP_400_BAD_REQUEST)
        return HttpResponse(status=status.HTTP_400_BAD_REQUEST)
    
    def delete(self, request, pk, format=None):
        """Deletes a deployment"""
        try:
            if Deployment.objects.filter(pk=pk).exists():
                obj = Deployment.objects.get(pk=pk)
                if TrainingResult.objects.filter(deployment=obj).exists():
                    return HttpResponse('Deployment cannot be deleted. Please delete its training results first.',
                            status=status.HTTP_400_BAD_REQUEST)
                obj.delete()
                return HttpResponse(status=status.HTTP_200_OK)
            return HttpResponse("Deployment does not exist", status=status.HTTP_400_BAD_REQUEST)
        except Exception as e:
            traceback.print_exc()
            return HttpResponse(str(e), status=status.HTTP_400_BAD_REQUEST)


class TrainingResultList(generics.ListAPIView):
    """View to get the list of results
        
        URL: /results
    """
    queryset = TrainingResult.objects.all()
    serializer_class = TrainingResultSerializer

class DeploymentResultID(generics.RetrieveDestroyAPIView):
    """View to get the list of results of a deployment.
        
        URL: GET /deployments/results/{:id_deployment} to get the list of results of a deployment
    """

    def get(self, request, pk, format=None):
        """Gets the list of deployments of a configuration"""

        if Deployment.objects.filter(pk=pk).exists():
            deployment= Deployment.objects.get(pk=pk)
            results = TrainingResult.objects.filter(deployment=deployment)
            serializer = TrainingResultSerializer(results, many=True)
            return JsonResponse(serializer.data, safe=False, status=status.HTTP_200_OK)
        else:
            return HttpResponse('Deployment not found', status=status.HTTP_400_BAD_REQUEST)
        return HttpResponse(status=status.HTTP_400_BAD_REQUEST)
    

class DownloadTrainedModel(generics.RetrieveAPIView):
    """View to download a trained model
        
        URL: GET /results/model/{:id_result} to get the model file trained.
    """
    def get(self, request, pk, format=None):
        try:
            result= TrainingResult.objects.get(pk=pk)  
            filename = path = os.path.join(settings.MEDIA_ROOT, result.trained_model.name)
            """Obtains the trained model filename"""

            with open(filename, 'rb') as f:
                file_data = f.read()
                response = HttpResponse(file_data, content_type='application/force-download')
                response['Content-Disposition'] = 'attachment; filename="model.h5"'
                return response
        except Exception as e:
            logging.error(str(e))
            return HttpResponse(str(e), status=status.HTTP_400_BAD_REQUEST)

class TrainingResultID(generics.RetrieveUpdateDestroyAPIView):
    """View to get and upload the information of a results. 
        
        URL: GET /results/{:id_result} to get the model file for training.
        URL: POST /results/{:id_result} to upload the information of a result.
        URL: DELETE /results/{:id_result} to delete a result.
    """

    def get(self, request, pk, format=None):
        """Gets the model file for training"""

        try:
            result= TrainingResult.objects.get(pk=pk)
            filename = os.path.join(settings.MEDIA_ROOT, settings.MODELS_DIR, str(result.model.id)+'.h5')
            """Obtains the model filename"""

            model = exec_model(result.model.imports, result.model.code, result.model.distributed)
            """Executes the model code"""
            
            model.save(filename)
            """Saves the model temporally"""

            with open(filename, 'rb') as f:
                file_data = f.read()
                f.close()
                response = HttpResponse(file_data, content_type='application/model')
                response['Content-Disposition'] = 'attachment; filename="model.h5"'
                result.status = TrainingResult.STATUS.deployed
                result.save()
                if os.path.exists(filename):
                    os.remove(filename)
                    """Removes the temporally file created"""
                return response
        except Exception as e:
            logging.error(str(e))
            return HttpResponse(str(e), status=status.HTTP_400_BAD_REQUEST)

    def post(self, request, pk, format=None):
        """ Expects a JSON in the request body with the information to upload the information of a result. 
            The result PK has to be in the URL.

            Args:
                pk (int): Primary key of the result (in the URL)
                trained_model (File): file with the trained model (body)
                json (str): Information to update the result (in the body).
                    train_loss_hist (str): List of trained losses
                    train_acc_hist (str): List of trained accuracies
                    val_loss (str): Loss in validation
                    val_acc (str): Accuracy in validation
                    
                    Request example:
                        FILES: trained_model: '...'   
                        Body:
                        {
                            'train_loss_hist': '0.12, 0.01',
                            'train_acc_hist':  '0.92, 0.95',
                            'val_loss': 0.12,
                            'val_acc': 0.95,
                        }
            Returns:
                HTTP_200_OK: if the result has been updated
                HTTP_400_BAD_REQUEST: if there has been any error updating the result
        """
        if request.FILES['trained_model'] and TrainingResult.objects.filter(pk=pk).exists():
            try:
                data = json.loads(request.data['data'])
                obj = TrainingResult.objects.get(id=pk)
                serializer = SimpleResultSerializer(obj, data = data, partial=True)
                
                if serializer.is_valid():
                    serializer.save()
                else:
                    return HttpResponse(status=status.HTTP_400_BAD_REQUEST)

                trained_model = request.FILES['trained_model']
                fs = FileSystemStorage()
                path = os.path.join(settings.MEDIA_ROOT, settings.TRAINED_MODELS_DIR)
                if os.path.exists(path+str(obj.id)+'.h5'):
                    os.remove(path+str(obj.id)+'.h5')
                
                filename = fs.save(path+str(obj.id)+'.h5', trained_model)
                obj.trained_model.name=(settings.TRAINED_MODELS_DIR+str(obj.id)+'.h5')
                obj.status = TrainingResult.STATUS.finished
                obj.save()
                return HttpResponse(status=status.HTTP_200_OK)
            except Exception as e:
                return HttpResponse(str(e), status=status.HTTP_400_BAD_REQUEST)
        return HttpResponse('File not found', status=status.HTTP_400_BAD_REQUEST)

    def delete(self, request, pk, format=None):
        """Deletes a training result"""
        try:
            if TrainingResult.objects.filter(pk=pk).exists():
                obj = TrainingResult.objects.get(pk=pk)
                if obj.status not in ['finished', 'stopped']:
                    return HttpResponse('Training result in use, please stop it before delete.',
                            status=status.HTTP_400_BAD_REQUEST)
                
                filename = os.path.join(settings.MEDIA_ROOT, settings.TRAINED_MODELS_DIR)+str(obj.id)+'.h5'
                """Obtains the model filename"""
                
                if os.path.exists(filename):
                    os.remove(filename)
                """Deletes the trained model"""

                obj.delete()
                return HttpResponse(status=status.HTTP_200_OK)
            return HttpResponse("Result does not exist", status=status.HTTP_400_BAD_REQUEST)
        except Exception as e:
            traceback.print_exc()
            return HttpResponse(str(e), status=status.HTTP_400_BAD_REQUEST)

class InferenceList(generics.ListCreateAPIView):
    """View to get the list of inferences
        
        URL: /inferences
    """
    queryset = Inference.objects.all()
    serializer_class = InferenceSerializer

class TrainingResultStop(generics.CreateAPIView):
    """View to stop from Kubernetes and delete a training result
        
        URL: /inferences/{:id_inference}
    """
    
    def post(self, request, pk, format=None):
        try:
            if TrainingResult.objects.filter(pk=pk).exists():
                result = TrainingResult.objects.get(pk=pk)
                if result.status == 'deployed':
                    try:
                        #config.load_incluster_config() # To run inside the container
                        #config.load_kube_config() # To run externally
                        #api_instance = client.BatchV1Api()
                        api_client = kubernetes_config(token=os.environ.get('KUBE_TOKEN'), external_host=os.environ.get('KUBE_HOST'))
                        api_instance = client.BatchV1Api( api_client)

                        api_response = api_instance.delete_namespaced_job(
                        name='model-training-'+str(result.id),
                        namespace="default",
                        body=client.V1DeleteOptions(
                            propagation_policy='Foreground',
                            grace_period_seconds=5))
                    except:
                        pass
                    result.status = 'stopped'
                    result.save()
                    return HttpResponse(status=status.HTTP_200_OK)
            return HttpResponse("Result not found or not running", status=status.HTTP_400_BAD_REQUEST)
        except Exception as e:
            traceback.print_exc()
            return HttpResponse(str(e), status=status.HTTP_400_BAD_REQUEST)

class InferenceStopDelete(generics.RetrieveUpdateDestroyAPIView):
    """View to stop from Kubernetes and delete an inference
        
        URL: /inferences/{:id_inference}
    """
    queryset = Inference.objects.all()
    serializer_class = InferenceSerializer
    
    def post(self, request, pk, format=None):
        try:
            if Inference.objects.filter(pk=pk).exists():
                inference = Inference.objects.get(pk=pk)
                if inference.status == 'deployed':
                    try:
<<<<<<< HEAD
                        #config.load_incluster_config() # To run inside the container
                        #config.load_kube_config() # To run externally
                        #api_instance = client.CoreV1Api()
                        api_client = kubernetes_config(token=os.environ.get('KUBE_TOKEN'), external_host=os.environ.get('KUBE_HOST'))
                        api_instance = client.CoreV1Api( api_client)

                        api_response = api_instance.delete_namespaced_replication_controller(
                        name='model-inference-'+str(inference.id),
                        namespace="default",
                        body=client.V1DeleteOptions(
                            propagation_policy='Foreground',
                            grace_period_seconds=5))
=======
                        # config.load_incluster_config() # To run inside the container
                        #config.load_kube_config() # To run externally
                        delete_deploy(
                            inference_id=inference.id,
                            token=inference.token,
                            external_host=inference.external_host )
>>>>>>> 57e2f23b
                    except:
                        pass
                    inference.status = 'stopped'
                    inference.save()
                    return HttpResponse(status=status.HTTP_200_OK)
            return HttpResponse("Inference not found or not running", status=status.HTTP_400_BAD_REQUEST)
        except Exception as e:
            traceback.print_exc()
            return HttpResponse(str(e), status=status.HTTP_400_BAD_REQUEST)

    def delete(self, request, pk, format=None):
        """Deletes an inference"""
        try:
            if Inference.objects.filter(pk=pk).exists():
                obj = Inference.objects.get(pk=pk)
                if obj.status not in ['stopped']:
                    return HttpResponse('Inference in use, please stop it before delete.',
                            status=status.HTTP_400_BAD_REQUEST)
                obj.delete()
                return HttpResponse(status=status.HTTP_200_OK)
            return HttpResponse("Inference does not exist", status=status.HTTP_400_BAD_REQUEST)
        except Exception as e:
            traceback.print_exc()
            return HttpResponse(str(e), status=status.HTTP_400_BAD_REQUEST)
class InferenceResultID(generics.ListCreateAPIView):
    """View to get information and deploy a new inference from a training result
        
        URL: /results/inference/{:id_result}
    """
    
    def get(self, request, pk, format=None):
        """ Checks the training result exists and returns the input format and configuration if there any in other inference or 
            datasource objects to facilitate the inference deployment.
        """
        try:
            if TrainingResult.objects.filter(pk=pk).exists():
                response = {
                    'input_format': '',
                    'input_config': '',
                }
                result = TrainingResult.objects.get(id=pk)
                inferences = Inference.objects.filter(model_result=result)
                if inferences.count() > 0:
                    response['input_format']=inferences[0].input_format
                    response['input_config']=inferences[0].input_config
                else:
                    model = result.model
                    datasources = Datasource.objects.filter(deployment=str(result.deployment.id))

                    if datasources.count() > 0:
                        response['input_format'] = datasources[0].input_format
                        input_config = datasources[0].input_config

                        if not hasattr(model, 'child'):
                            response['input_config'] = input_config # TODO change to input_config
                        else:
                            tensorflow_model = exec_model(model.imports, model.code, model.distributed)
                            """Loads the model to a Tensorflow model"""

                            input_shape = str(tensorflow_model.input_shape)

                            sub = re.search(', (.+?)\)', input_shape)

                            if sub:
                                shape = sub.group(1)

                                dictionary = json.loads(input_config)

                                dictionary['data_reshape'] = shape

                                new_input_config = json.dumps(dictionary)

                                response['input_config'] = new_input_config
                            else:
                                response['input_config'] = input_config

                return HttpResponse(json.dumps(response), status=status.HTTP_200_OK)
        except Exception as e:
            traceback.print_exc()
            return HttpResponse('Result not found', status=status.HTTP_400_BAD_REQUEST)

    def post(self, request, pk, format=None):
        """ Expects a JSON in the request body with the information to deploy a inference.
            The result PK has to be in the URL.

            Args:
                pk (int): Primary key of the result (in the URL)
                replicas (int): number of replicas to be deployed
                input_format (str): input format of the data received 
                configuration (str): configuration input format for the inference
                    Example:
                        {
                            "replicas": 2,
                            "input_format" : "RAW", 
                            "configuration" : {
                                "data_type": "uint8", 
                                "label_type": "uint8", 
                                "data_reshape": "28 28", 
                                "label_reshape": ""
                            }
                            "input_topic" : "inference-input",
                            "output_topic" : "inference-output",

                        }
                        
            Returns:
                HTTP_200_OK: if the inference has been deployed
                HTTP_400_BAD_REQUEST: if there has been any error deploying the inference
        """
        if TrainingResult.objects.filter(pk=pk).exists():
            try:
                data = json.loads(request.body)
                result = TrainingResult.objects.get(id=pk)
                serializer = DeployInferenceSerializer(data = data)
                
                if serializer.is_valid() and result.status == 'finished':
                    inference = serializer.save()
                    try:
<<<<<<< HEAD
                        #config.load_incluster_config() # To run inside the container
                        #config.load_kube_config() # To run externally
                        #api_instance = client.CoreV1Api()
                        api_client = kubernetes_config(token=os.environ.get('KUBE_TOKEN'), external_host=os.environ.get('KUBE_HOST'))
                        api_instance = client.CoreV1Api( api_client)

                        manifest = {
                            'apiVersion': 'v1', 
                            'kind': 'ReplicationController',
                            'metadata': {
                                'name': 'model-inference-'+str(inference.id),
                                'labels': {
                                    'name': 'model-inference-'+str(inference.id)
                                }
                            },
                            'spec': {
                                'replicas': inference.replicas,
                                'selector': {
                                # 'matchLabels': {
                                        'app' : 'inference'+str(inference.id)
                                    #}
=======
                        # config.load_incluster_config() # To run inside the container
                        #config.load_kube_config() # To run externally

                        if not result.model.distributed:
                            manifest = {
                                'apiVersion': 'v1', 
                                'kind': 'ReplicationController',
                                'metadata': {
                                    'name': 'model-inference-'+str(inference.id),
                                    'labels': {
                                        'name': 'model-inference-'+str(inference.id)
                                    }
>>>>>>> 57e2f23b
                                },
                                'spec': {
                                    'replicas': inference.replicas,
                                    'selector': {
                                    # 'matchLabels': {
                                            'app' : 'inference'+str(inference.id)
                                        #}
                                    },
                                    'template':{
                                        'metadata':{
                                            'labels': {
                                                'app' : 'inference'+str(inference.id)
                                            }
                                        },
                                        'spec':{
                                            'containers': [{
                                                'image': settings.INFERENCE_MODEL_IMAGE, 
                                                'name': 'inference',
                                                'env': [{'name': 'BOOTSTRAP_SERVERS', 'value': settings.BOOTSTRAP_SERVERS},
                                                        {'name': 'MODEL_URL', 'value': 'http://backend:8000/results/model/'+str(result.id)},
                                                        {'name': 'INPUT_FORMAT', 'value': inference.input_format},
                                                        {'name': 'INPUT_CONFIG', 'value': inference.input_config},
                                                        {'name': 'INPUT_TOPIC', 'value': inference.input_topic},
                                                        {'name': 'OUTPUT_TOPIC', 'value': inference.output_topic},
                                                        {'name': 'GROUP_ID', 'value': 'inf'+str(result.id)}],
                                            }],
                                            'imagePullPolicy': 'Never' # TODO: Remove this when the image is in DockerHub
                                        }
                                    }
                                }
                            }
                            # resp = api_instance.create_namespaced_replication_controller(body=manifest, namespace='default') # create_namespaced_deployment
                        else:
                            manifest = {
                                'apiVersion': 'v1', 
                                'kind': 'ReplicationController',
                                'metadata': {
                                    'name': 'model-inference-'+str(inference.id),
                                    'labels': {
                                        'name': 'model-inference-'+str(inference.id)
                                    }
                                },
                                'spec': {
                                    'replicas': inference.replicas,
                                    'selector': {
                                    # 'matchLabels': {
                                            'app' : 'inference'+str(inference.id)
                                        #}
                                    },
                                    'template':{
                                        'metadata':{
                                            'labels': {
                                                'app' : 'inference'+str(inference.id)
                                            }
                                        },
                                        'spec':{
                                            'containers': [{
                                                'image': settings.DISTRIBUTED_INFERENCE_MODEL_IMAGE,
                                                'name': 'inference',
                                                'env': [{'name': 'BOOTSTRAP_SERVERS', 'value': settings.BOOTSTRAP_SERVERS},
                                                        {'name': 'MODEL_URL', 'value': 'http://backend:8000/results/model/'+str(result.id)},
                                                        {'name': 'INPUT_FORMAT', 'value': inference.input_format},
                                                        {'name': 'INPUT_CONFIG', 'value': inference.input_config},
                                                        {'name': 'INPUT_TOPIC', 'value': inference.input_topic},
                                                        {'name': 'OUTPUT_TOPIC', 'value': inference.output_topic},
                                                        {'name': 'OUTPUT_UPPER', 'value': inference.output_upper},
                                                        {'name': 'GROUP_ID', 'value': 'inf'+str(result.id)},
                                                        {'name': 'LIMIT', 'value': str(inference.limit)}],
                                            }],
                                            'imagePullPolicy': 'Never' # TODO: Remove this when the image is in DockerHub
                                        }
                                    }
                                }
                            }
                            # resp = api_instance.create_namespaced_replication_controller(body=manifest, namespace='default') # create_namespaced_deployment
                        deploy( 
                            manifest        = manifest, 
                            token           = inference.token, 
                            external_host   = inference.external_host
                        )
                        return HttpResponse(status=status.HTTP_200_OK)
                    except Exception as e:
                        Inference.objects.filter(pk=inference.pk).delete()
                        return HttpResponse(str(e), status=status.HTTP_400_BAD_REQUEST)
                return HttpResponse(status=status.HTTP_400_BAD_REQUEST)    
            except Exception as e:
                traceback.print_exc()
                return HttpResponse(str(e), status=status.HTTP_400_BAD_REQUEST)
        return HttpResponse('Result not found', status=status.HTTP_400_BAD_REQUEST)        

class DatasourceList(generics.ListCreateAPIView):
    """View to get the list of datasources and create a new datasource
        
        URL: /datasources
    """
    queryset = Datasource.objects.all()
    serializer_class = DatasourceSerializer


class DatasourceToKafka(generics.CreateAPIView):
    """View to create a new datasource and send it to kafka
        
        URL: /datasources/kafka
    """
    
    def post(self, request, format=None):
        """ Expects a JSON in the request body with the information to create a new datasource

            Args JSON:
                topic (str): Kafka topic where the data has been sent
                input_format (str): Input format of the data
                data_type (str): Type of the data
                label_type (str): Type of the label
                data_reshape (str): Reshape of the data. Optional
                label_reshape (str): Reshape of the label. Optional
                validation_rate (float): Validation rate.
                total_msg (int): Total messages sent
                description (str): Description of the dataset
                time (str): Timemestamp when the dataset was sent
                deployment (str): Deployment ID for the data

                Example:
                {   
                  'topic': 'automl:0:70000'
                  'input_format': 'RAW',
                  'data_type' : 'uint8',
                  'label_type': 'uint8'
                  'data_reshape' : '28 28',
                  'label_reshape' : '',
                  'validation_rate' : 0.1,
                  'total_msg': 70000
                  'description': 'Mnist dataset',
                  'time': '2020-04-03T00:00:00Z',
                  'deployment': '2',
                }
            Returns:
                HTTP_201_CREATED: if the datasource has been sent correctly to Kafka and created
                HTTP_400_BAD_REQUEST: if there has been any error: kafka, saving, etc.
        """
        try:
            data = json.loads(request.body)
            serializer = DatasourceSerializer(data=data)
            deployment_id = int(data['deployment'])
            if serializer.is_valid() and Deployment.objects.filter(pk=deployment_id).exists():
                """Checks data received is valid and the deployment received exists in the system"""
                
                producer = KafkaProducer(bootstrap_servers=settings.BOOTSTRAP_SERVERS)
                """Creates a Kafka Producer to send the message to the control topic"""
                
                kafka_data = copy.deepcopy(data)
                del kafka_data['deployment']
                del kafka_data['time']
                """Deletes unused attributes"""
                
                kafka_data['input_config'] = json.loads(kafka_data['input_config'])

                key = bytes([deployment_id])
                data_bytes = json.dumps(kafka_data).encode('utf-8')

                logging.info("Control message to be sent to kafka control topic %s", kafka_data)

                producer.send(settings.CONTROL_TOPIC, key=key, value=data_bytes)
                """Sends the data to Kafka"""
                producer.flush()
                """Waits until data is sent"""
                producer.close()
                """Closes the producer"""

                return HttpResponse(status=status.HTTP_201_CREATED)
            return HttpResponse('Deployment not valid', status=status.HTTP_400_BAD_REQUEST)
        except Exception as e:
            traceback.print_exc()
            logging.error(str(e))
            return HttpResponse(str(e), status=status.HTTP_400_BAD_REQUEST)<|MERGE_RESOLUTION|>--- conflicted
+++ resolved
@@ -36,8 +36,8 @@
         Returns:
             str: code formatted
     """
-
-<<<<<<< HEAD
+    return code[:code.rfind('\n')+1] + 'model = ' + code[code.rfind('\n')+1:]
+
 def kubernetes_config( token=None, external_host=None ):
     """ Get Kubernetes configuration.
         You can provide a token and the external host IP 
@@ -48,7 +48,7 @@
             str: token 
             str: external_host (e.g. "https://192.168.65.3:6443")
         Return:
-            Kubernetes API instance
+            Kubernetes API client
     """
     aConfiguration = client.Configuration()
     if token is not None and \
@@ -60,12 +60,7 @@
     api_client = client.ApiClient( aConfiguration) 
     return api_client
 
-def exec_model(imports_code, model_code):
-=======
-    return code[:code.rfind('\n')+1] + 'model = ' + code[code.rfind('\n')+1:]
-
 def exec_model(imports_code, model_code, distributed):
->>>>>>> 57e2f23b
     """Runs the ML code and returns the generated model
         Args:
             imports_code (str): Imports before the code 
@@ -104,50 +99,6 @@
     
     return json.dumps(dic)
 
-def kubernetes_config( token=None, external_host=None ):
-    """ Get Kubernetes configuration.
-        You can provide a token and the external host IP 
-        to access a external Kubernetes cluster. If one
-        of them is not provided the configuration returned
-        will be for your local machine.
-
-        Parameters:
-            str: token 
-            str: external_host (e.g. "https://192.168.65.3:6443")
-
-        Return:
-            Kubernetes API instance
-    """
-    aConfiguration = client.Configuration()
-    if token is not None and \
-        external_host is not None:
-
-        aConfiguration.host = external_host 
-        aConfiguration.verify_ssl = False
-        aConfiguration.api_key = { "authorization": "Bearer " + token }
-    aApiClient = client.ApiClient( aConfiguration )
-    api_instance = client.CoreV1Api( aApiClient )
-    return api_instance
-
-def deploy( manifest, token=None, external_host=None ):
-    """ Make a deployment according to the manifest.
-        You can also provide an external host and its token
-        to deploy it there. If one of them is not provided,
-        this function will make the deployment locally.
-        
-        Parameters:
-            dict: manifest
-            str: token
-            str: external_host (e.g. "https://192.168.65.3:6443")
-
-        Return:
-            Response of Kubernetes Cluster
-    """
-    api_instance = kubernetes_config( token=token, external_host=external_host )
-    # create_namespaced_deployment
-    resp = api_instance.create_namespaced_replication_controller( body=manifest, namespace='default' ) 
-    return resp
-
 def delete_deploy( inference_id, token=None, external_host=None ):
     """ Delete a previous deployment.
         You can also provide an external host and its token
@@ -162,7 +113,8 @@
         Return:
             Response of Kubernetes Cluster
     """
-    api_instance = kubernetes_config( token=token, external_host=external_host )
+    api_client = kubernetes_config( token=token, external_host=external_host )
+    api_instance = client.CoreV1Api( api_client )
     api_response = api_instance.delete_namespaced_replication_controller(
         name='model-inference-'+str( inference_id ),
         namespace="default",
@@ -440,18 +392,13 @@
                 deployment = serializer.save()
                 try:
                     """ KUBERNETES code goes here"""
-                    #config.load_incluster_config() # To run inside the container
+                    config.load_incluster_config() # To run inside the container
                     #config.load_kube_config() # To run externally
-<<<<<<< HEAD
                     logging.info("Connection to Kubernetes %s %s", os.environ.get('KUBE_TOKEN'), os.environ.get('KUBE_HOST'))
                     api_client = kubernetes_config(token=os.environ.get('KUBE_TOKEN'), external_host=os.environ.get('KUBE_HOST'))
                     api_instance = client.BatchV1Api( api_client)
                     #api_instance = client.BatchV1Api()
         
-=======
-                    api_instance = client.BatchV1Api()
-                    
->>>>>>> 57e2f23b
                     for result in TrainingResult.objects.filter(deployment=deployment):
                         if not result.model.distributed:
                             job_manifest = {
@@ -477,7 +424,7 @@
                                                         {'name': 'KWARGS_VAL', 'value': parse_kwargs_fit(deployment.kwargs_val)}
                                                         ],
                                             }],
-                                            'imagePullPolicy': 'Never', # TODO: Remove this when the image is in DockerHub
+                                            'imagePullPolicy': 'IfNotPresent', # TODO: Remove this when the image is in DockerHub
                                             'restartPolicy': 'OnFailure'
                                         }
                                     }
@@ -528,7 +475,7 @@
                                                         {'name': 'KWARGS_VAL', 'value': parse_kwargs_fit(deployment.kwargs_val)}
                                                         ],
                                             }],
-                                            'imagePullPolicy': 'Never', # TODO: Remove this when the image is in DockerHub
+                                            'imagePullPolicy': 'IfNotPresent', # TODO: Remove this when the image is in DockerHub
                                             'restartPolicy': 'OnFailure'
                                         }
                                     }
@@ -761,7 +708,7 @@
                 result = TrainingResult.objects.get(pk=pk)
                 if result.status == 'deployed':
                     try:
-                        #config.load_incluster_config() # To run inside the container
+                        config.load_incluster_config() # To run inside the container
                         #config.load_kube_config() # To run externally
                         #api_instance = client.BatchV1Api()
                         api_client = kubernetes_config(token=os.environ.get('KUBE_TOKEN'), external_host=os.environ.get('KUBE_HOST'))
@@ -797,8 +744,7 @@
                 inference = Inference.objects.get(pk=pk)
                 if inference.status == 'deployed':
                     try:
-<<<<<<< HEAD
-                        #config.load_incluster_config() # To run inside the container
+                        config.load_incluster_config() # To run inside the container
                         #config.load_kube_config() # To run externally
                         #api_instance = client.CoreV1Api()
                         api_client = kubernetes_config(token=os.environ.get('KUBE_TOKEN'), external_host=os.environ.get('KUBE_HOST'))
@@ -810,14 +756,6 @@
                         body=client.V1DeleteOptions(
                             propagation_policy='Foreground',
                             grace_period_seconds=5))
-=======
-                        # config.load_incluster_config() # To run inside the container
-                        #config.load_kube_config() # To run externally
-                        delete_deploy(
-                            inference_id=inference.id,
-                            token=inference.token,
-                            external_host=inference.external_host )
->>>>>>> 57e2f23b
                     except:
                         pass
                     inference.status = 'stopped'
@@ -936,31 +874,16 @@
                 if serializer.is_valid() and result.status == 'finished':
                     inference = serializer.save()
                     try:
-<<<<<<< HEAD
-                        #config.load_incluster_config() # To run inside the container
+                        config.load_incluster_config() # To run inside the container
                         #config.load_kube_config() # To run externally
                         #api_instance = client.CoreV1Api()
                         api_client = kubernetes_config(token=os.environ.get('KUBE_TOKEN'), external_host=os.environ.get('KUBE_HOST'))
                         api_instance = client.CoreV1Api( api_client)
 
-                        manifest = {
-                            'apiVersion': 'v1', 
-                            'kind': 'ReplicationController',
-                            'metadata': {
-                                'name': 'model-inference-'+str(inference.id),
-                                'labels': {
-                                    'name': 'model-inference-'+str(inference.id)
-                                }
-                            },
-                            'spec': {
-                                'replicas': inference.replicas,
-                                'selector': {
-                                # 'matchLabels': {
-                                        'app' : 'inference'+str(inference.id)
-                                    #}
-=======
-                        # config.load_incluster_config() # To run inside the container
-                        #config.load_kube_config() # To run externally
+                        if inference.kafka_broker is not None:
+                            kafka_broker = inference.kafka_broker
+                        else:
+                            kafka_broker = settings.BOOTSTRAP_SERVERS
 
                         if not result.model.distributed:
                             manifest = {
@@ -971,7 +894,6 @@
                                     'labels': {
                                         'name': 'model-inference-'+str(inference.id)
                                     }
->>>>>>> 57e2f23b
                                 },
                                 'spec': {
                                     'replicas': inference.replicas,
@@ -990,7 +912,7 @@
                                             'containers': [{
                                                 'image': settings.INFERENCE_MODEL_IMAGE, 
                                                 'name': 'inference',
-                                                'env': [{'name': 'BOOTSTRAP_SERVERS', 'value': settings.BOOTSTRAP_SERVERS},
+                                                'env': [{'name': 'BOOTSTRAP_SERVERS', 'value': kafka_broker},
                                                         {'name': 'MODEL_URL', 'value': 'http://backend:8000/results/model/'+str(result.id)},
                                                         {'name': 'INPUT_FORMAT', 'value': inference.input_format},
                                                         {'name': 'INPUT_CONFIG', 'value': inference.input_config},
@@ -998,12 +920,11 @@
                                                         {'name': 'OUTPUT_TOPIC', 'value': inference.output_topic},
                                                         {'name': 'GROUP_ID', 'value': 'inf'+str(result.id)}],
                                             }],
-                                            'imagePullPolicy': 'Never' # TODO: Remove this when the image is in DockerHub
+                                            'imagePullPolicy': 'IfNotPresent' # TODO: Remove this when the image is in DockerHub
                                         }
                                     }
                                 }
                             }
-                            # resp = api_instance.create_namespaced_replication_controller(body=manifest, namespace='default') # create_namespaced_deployment
                         else:
                             manifest = {
                                 'apiVersion': 'v1', 
@@ -1029,9 +950,9 @@
                                         },
                                         'spec':{
                                             'containers': [{
-                                                'image': settings.DISTRIBUTED_INFERENCE_MODEL_IMAGE,
+                                                'image': settings.INFERENCE_MODEL_IMAGE,
                                                 'name': 'inference',
-                                                'env': [{'name': 'BOOTSTRAP_SERVERS', 'value': settings.BOOTSTRAP_SERVERS},
+                                                'env': [{'name': 'BOOTSTRAP_SERVERS', 'value': kafka_broker},
                                                         {'name': 'MODEL_URL', 'value': 'http://backend:8000/results/model/'+str(result.id)},
                                                         {'name': 'INPUT_FORMAT', 'value': inference.input_format},
                                                         {'name': 'INPUT_CONFIG', 'value': inference.input_config},
@@ -1041,17 +962,12 @@
                                                         {'name': 'GROUP_ID', 'value': 'inf'+str(result.id)},
                                                         {'name': 'LIMIT', 'value': str(inference.limit)}],
                                             }],
-                                            'imagePullPolicy': 'Never' # TODO: Remove this when the image is in DockerHub
+                                            'imagePullPolicy': 'IfNotPresent' # TODO: Remove this when the image is in DockerHub
                                         }
                                     }
                                 }
                             }
-                            # resp = api_instance.create_namespaced_replication_controller(body=manifest, namespace='default') # create_namespaced_deployment
-                        deploy( 
-                            manifest        = manifest, 
-                            token           = inference.token, 
-                            external_host   = inference.external_host
-                        )
+                        resp = api_instance.create_namespaced_replication_controller(body=manifest, namespace='default') # create_namespaced_deployment
                         return HttpResponse(status=status.HTTP_200_OK)
                     except Exception as e:
                         Inference.objects.filter(pk=inference.pk).delete()
